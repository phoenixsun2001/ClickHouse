--- conflicted
+++ resolved
@@ -53,24 +53,13 @@
 
     size_t & size_compressed = size_compressed_without_checksum;
 
-<<<<<<< HEAD
-    if (method == static_cast<UInt8> (CompressionMethodByte::NONE)) {
-      size_compressed = unalignedLoad<UInt32>(&own_compressed_buffer[1]);
-      size_decompressed = unalignedLoad<UInt32>(&own_compressed_buffer[5]);
+
+    if (method == static_cast<UInt8>(CompressionMethodByte::LZ4) || method == static_cast<UInt8>(CompressionMethodByte::ZSTD))
+    {
+        size_compressed = unalignedLoad<UInt32>(&own_compressed_buffer[1]);
+        size_decompressed = unalignedLoad<UInt32>(&own_compressed_buffer[5]);
     }
-    else if (method < 0x80)
-    {
-    #ifdef USE_QUICKLZ
-        size_compressed = qlz_size_compressed(&own_compressed_buffer[0]);
-        size_decompressed = qlz_size_decompressed(&own_compressed_buffer[0]);
-    #else
-        throw Exception("QuickLZ compression method is disabled", ErrorCodes::UNKNOWN_COMPRESSION_METHOD);
-    #endif
-    }
-    else if (method == static_cast<UInt8>(CompressionMethodByte::LZ4) || method == static_cast<UInt8>(CompressionMethodByte::ZSTD))
-=======
-    if (method == static_cast<UInt8>(CompressionMethodByte::LZ4) || method == static_cast<UInt8>(CompressionMethodByte::ZSTD))
->>>>>>> 0e6ab4d8
+    else if (method == static_cast<UInt8> (CompressionMethodByte::NONE))
     {
         size_compressed = unalignedLoad<UInt32>(&own_compressed_buffer[1]);
         size_decompressed = unalignedLoad<UInt32>(&own_compressed_buffer[5]);
@@ -112,25 +101,7 @@
 
     UInt8 method = compressed_buffer[0];    /// See CompressedWriteBuffer.h
 
-<<<<<<< HEAD
-    if (method == static_cast<UInt8> (CompressionMethodByte::NONE)) {
-      memcpy(to, &compressed_buffer[COMPRESSED_BLOCK_HEADER_SIZE], size_decompressed);
-    }
-    else if (method < 0x80)
-    {
-    #ifdef USE_QUICKLZ
-        if (!qlz_state)
-            qlz_state = std::make_unique<qlz_state_decompress>();
-
-        qlz_decompress(&compressed_buffer[0], to, qlz_state.get());
-    #else
-        throw Exception("QuickLZ compression method is disabled", ErrorCodes::UNKNOWN_COMPRESSION_METHOD);
-    #endif
-    }
-    else if (method == static_cast<UInt8>(CompressionMethodByte::LZ4))
-=======
     if (method == static_cast<UInt8>(CompressionMethodByte::LZ4))
->>>>>>> 0e6ab4d8
     {
         if (LZ4_decompress_fast(&compressed_buffer[COMPRESSED_BLOCK_HEADER_SIZE], to, size_decompressed) < 0)
             throw Exception("Cannot LZ4_decompress_fast", ErrorCodes::CANNOT_DECOMPRESS);
@@ -143,6 +114,10 @@
 
         if (ZSTD_isError(res))
             throw Exception("Cannot ZSTD_decompress: " + std::string(ZSTD_getErrorName(res)), ErrorCodes::CANNOT_DECOMPRESS);
+    }
+    else if (method == static_cast<UInt8> (CompressionMethodByte::NONE))
+    {
+        memcpy(to, &compressed_buffer[COMPRESSED_BLOCK_HEADER_SIZE], size_decompressed);
     }
     else
         throw Exception("Unknown compression method: " + toString(method), ErrorCodes::UNKNOWN_COMPRESSION_METHOD);
