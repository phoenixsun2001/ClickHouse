<<<<<<< HEAD
DROP TABLE IF EXISTS test1;
DROP TABLE IF EXISTS test2;
=======

DROP TABLE IF EXISTS test1_00634;
DROP TABLE IF EXISTS test2_00634;
>>>>>>> 00a1ac64
DROP TABLE IF EXISTS v_test1;
DROP TABLE IF EXISTS v_test2;
DROP TABLE IF EXISTS v_test11;
DROP TABLE IF EXISTS v_test22;

create table test1_00634 (id UInt8) engine = TinyLog;
create table test2_00634 (id UInt8) engine = TinyLog;

create view v_test1 as select id from test1_00634;
create view v_test2 as select id from test2_00634;

rename table v_test1 to v_test11, v_test2 to v_test22;

SELECT name, engine FROM system.tables WHERE name IN ('v_test1', 'v_test2', 'v_test11', 'v_test22') AND database = currentDatabase() ORDER BY name;

DROP TABLE test1_00634;
DROP TABLE test2_00634;
DROP TABLE v_test11;
DROP TABLE v_test22;<|MERGE_RESOLUTION|>--- conflicted
+++ resolved
@@ -1,11 +1,6 @@
-<<<<<<< HEAD
-DROP TABLE IF EXISTS test1;
-DROP TABLE IF EXISTS test2;
-=======
 
 DROP TABLE IF EXISTS test1_00634;
 DROP TABLE IF EXISTS test2_00634;
->>>>>>> 00a1ac64
 DROP TABLE IF EXISTS v_test1;
 DROP TABLE IF EXISTS v_test2;
 DROP TABLE IF EXISTS v_test11;
