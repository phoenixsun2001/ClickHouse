--- conflicted
+++ resolved
@@ -81,15 +81,12 @@
         os.environ.setdefault("CLICKHOUSE_CONFIG_CLIENT", args.configclient)
     os.environ.setdefault("CLICKHOUSE_TMP", tmp_dir)
 
-<<<<<<< HEAD
     # Force to print server warnings in stderr
-    # Sell scripts could change logging level
-    server_logs_level="warning"
+    # Shell scripts could change logging level
+    server_logs_level = "warning"
     os.environ.setdefault("CLICKHOUSE_CLIENT_SERVER_LOGS_LEVEL", server_logs_level)
 
     # TODO ! use clickhouse-extract-from-config here:
-=======
->>>>>>> c376b2d4
     if args.zookeeper is None:
         code, out = commands.getstatusoutput(args.binary + "-extract-from-config --try --config " + args.configserver + ' --key zookeeper | grep . | wc -l')
         try:
@@ -203,11 +200,7 @@
                                 stderr_file = os.path.join(suite_tmp_dir, name) + '.stderr'
 
                                 if ext == '.sql':
-<<<<<<< HEAD
-                                    command = "{} --server_logs_level={} --multiquery < {} > {} 2> {}".format(args.client, server_logs_level, case_file, stdout_file, stderr_file)
-=======
-                                    command = "{0} --testmode --multiquery < {1} > {2} 2> {3}".format(args.client, case_file, stdout_file, stderr_file)
->>>>>>> c376b2d4
+                                    command = "{0} --server_logs_level={1} --testmode --multiquery < {2} > {3} 2> {4}".format(args.client, server_logs_level, case_file, stdout_file, stderr_file)
                                 else:
                                     command = "{} > {} 2> {}".format(case_file, stdout_file, stderr_file)
 
