import os.path as p
import time
import pytest

from helpers.cluster import ClickHouseCluster
from helpers.test_tools import TSV

import json
import subprocess
import kafka.errors
from kafka import KafkaAdminClient, KafkaProducer
from google.protobuf.internal.encoder import _VarintBytes

"""
protoc --version
libprotoc 3.0.0

# to create kafka_pb2.py
protoc --python_out=. kafka.proto
"""
import kafka_pb2


# TODO: add test for run-time offset update in CH, if we manually update it on Kafka side.
# TODO: add test for SELECT LIMIT is working.
# TODO: modify tests to respect `skip_broken_messages` setting.

cluster = ClickHouseCluster(__file__)
instance = cluster.add_instance('instance',
                                main_configs=['configs/kafka.xml'],
                                with_kafka=True,
                                clickhouse_path_dir='clickhouse_path')
kafka_id = ''


# Helpers

def check_kafka_is_available():
    p = subprocess.Popen(('docker',
                          'exec',
                          '-i',
                          kafka_id,
                          '/usr/bin/kafka-broker-api-versions',
                          '--bootstrap-server',
                          'INSIDE://localhost:9092'),
                         stdout=subprocess.PIPE)
    p.communicate()
    return p.returncode == 0


def wait_kafka_is_available(max_retries=50):
    retries = 0
    while True:
        if check_kafka_is_available():
            break
        else:
            retries += 1
            if retries > max_retries:
                raise "Kafka is not available"
            print("Waiting for Kafka to start up")
            time.sleep(1)


def kafka_produce(topic, messages):
    producer = KafkaProducer(bootstrap_servers="localhost:9092")
    for message in messages:
        producer.send(topic=topic, value=message)
        producer.flush()
    print ("Produced {} messages for topic {}".format(len(messages), topic))


def kafka_produce_protobuf_messages(topic, start_index, num_messages):
    data = ''
    for i in range(start_index, start_index + num_messages):
        msg = kafka_pb2.KeyValuePair()
        msg.key = i
        msg.value = str(i)
        serialized_msg = msg.SerializeToString()
        data = data + _VarintBytes(len(serialized_msg)) + serialized_msg
    producer = KafkaProducer(bootstrap_servers="localhost:9092")
    producer.send(topic=topic, value=data)
    producer.flush()
    print("Produced {} messages for topic {}".format(num_messages, topic))


# Since everything is async and shaky when receiving messages from Kafka,
# we may want to try and check results multiple times in a loop.
def  kafka_check_result(result, check=False, ref_file='test_kafka_json.reference'):
    fpath = p.join(p.dirname(__file__), ref_file)
    with open(fpath) as reference:
        if check:
            assert TSV(result) == TSV(reference)
        else:
            return TSV(result) == TSV(reference)


# Fixtures

@pytest.fixture(scope="module")
def kafka_cluster():
    try:
        global kafka_id
        cluster.start()
        kafka_id = instance.cluster.kafka_docker_id
        print("kafka_id is {}".format(kafka_id))
        instance.query('CREATE DATABASE test')

        yield cluster

    finally:
        cluster.shutdown()


@pytest.fixture(autouse=True)
def kafka_setup_teardown():
    instance.query('DROP TABLE IF EXISTS test.kafka')
    wait_kafka_is_available()
    print("kafka is available - running test")
    yield  # run test
    instance.query('DROP TABLE test.kafka')


# Tests

def test_kafka_settings_old_syntax(kafka_cluster):
    instance.query('''
        CREATE TABLE test.kafka (key UInt64, value UInt64)
            ENGINE = Kafka('kafka1:19092', 'old', 'old', 'JSONEachRow', '\\n');
        ''')

    # Don't insert malformed messages since old settings syntax
    # doesn't support skipping of broken messages.
    messages = []
    for i in range(50):
        messages.append(json.dumps({'key': i, 'value': i}))
    kafka_produce('old', messages)

    result = ''
    for i in range(50):
        result += instance.query('SELECT * FROM test.kafka')
        if kafka_check_result(result):
            break
        time.sleep(0.5)
    kafka_check_result(result, True)


def test_kafka_settings_new_syntax(kafka_cluster):
    instance.query('''
        CREATE TABLE test.kafka (key UInt64, value UInt64)
            ENGINE = Kafka
            SETTINGS kafka_broker_list = 'kafka1:19092',
                     kafka_topic_list = 'new',
                     kafka_group_name = 'new',
                     kafka_format = 'JSONEachRow',
                     kafka_row_delimiter = '\\n',
                     kafka_skip_broken_messages = 1;
        ''')

    messages = []
    for i in range(25):
        messages.append(json.dumps({'key': i, 'value': i}))
    kafka_produce('new', messages)

    # Insert couple of malformed messages.
    kafka_produce('new', ['}{very_broken_message,'])
    kafka_produce('new', ['}another{very_broken_message,'])

    messages = []
    for i in range(25, 50):
        messages.append(json.dumps({'key': i, 'value': i}))
    kafka_produce('new', messages)

    result = ''
    for i in range(50):
        result += instance.query('SELECT * FROM test.kafka')
        if kafka_check_result(result):
            break
<<<<<<< HEAD
        print result
=======
        time.sleep(0.5)
>>>>>>> ff97ceb8
    kafka_check_result(result, True)


def test_kafka_csv_with_delimiter(kafka_cluster):
    instance.query('''
        CREATE TABLE test.kafka (key UInt64, value UInt64)
            ENGINE = Kafka
            SETTINGS kafka_broker_list = 'kafka1:19092',
                     kafka_topic_list = 'csv',
                     kafka_group_name = 'csv',
                     kafka_format = 'CSV',
                     kafka_row_delimiter = '\\n';
        ''')

    messages = []
    for i in range(50):
        messages.append('{i}, {i}'.format(i=i))
    kafka_produce('csv', messages)

    result = ''
    for i in range(50):
        result += instance.query('SELECT * FROM test.kafka')
        if kafka_check_result(result):
            break
        time.sleep(0.5)
    kafka_check_result(result, True)


def test_kafka_tsv_with_delimiter(kafka_cluster):
    instance.query('''
        CREATE TABLE test.kafka (key UInt64, value UInt64)
            ENGINE = Kafka
            SETTINGS kafka_broker_list = 'kafka1:19092',
                     kafka_topic_list = 'tsv',
                     kafka_group_name = 'tsv',
                     kafka_format = 'TSV',
                     kafka_row_delimiter = '\\n';
        ''')

    messages = []
    for i in range(50):
        messages.append('{i}\t{i}'.format(i=i))
    kafka_produce('tsv', messages)

    result = ''
    for i in range(50):
        result += instance.query('SELECT * FROM test.kafka')
        if kafka_check_result(result):
            break
        time.sleep(0.5)
    kafka_check_result(result, True)


def test_kafka_json_without_delimiter(kafka_cluster):
    instance.query('''
        CREATE TABLE test.kafka (key UInt64, value UInt64)
            ENGINE = Kafka
            SETTINGS kafka_broker_list = 'kafka1:19092',
                     kafka_topic_list = 'json',
                     kafka_group_name = 'json',
                     kafka_format = 'JSONEachRow';
        ''')

    messages = ''
    for i in range(25):
        messages += json.dumps({'key': i, 'value': i}) + '\n'
    kafka_produce('json', [messages])

    messages = ''
    for i in range(25, 50):
        messages += json.dumps({'key': i, 'value': i}) + '\n'
    kafka_produce('json', [messages])

    result = ''
    for i in range(50):
        result += instance.query('SELECT * FROM test.kafka')
        if kafka_check_result(result):
            break
        time.sleep(0.5)
    kafka_check_result(result, True)


def test_kafka_protobuf(kafka_cluster):
    instance.query('''
        CREATE TABLE test.kafka (key UInt64, value String)
            ENGINE = Kafka
            SETTINGS kafka_broker_list = 'kafka1:19092',
                     kafka_topic_list = 'pb',
                     kafka_group_name = 'pb',
                     kafka_format = 'Protobuf',
                     kafka_schema = 'kafka.proto:KeyValuePair';
        ''')

    kafka_produce_protobuf_messages('pb', 0, 20)
    kafka_produce_protobuf_messages('pb', 20, 1)
    kafka_produce_protobuf_messages('pb', 21, 29)

    result = ''
    for i in range(50):
        result += instance.query('SELECT * FROM test.kafka')
        if kafka_check_result(result):
            break
        time.sleep(0.5)
    kafka_check_result(result, True)


def test_kafka_materialized_view(kafka_cluster):
    instance.query('''
        DROP TABLE IF EXISTS test.view;
        DROP TABLE IF EXISTS test.consumer;
        CREATE TABLE test.kafka (key UInt64, value UInt64)
            ENGINE = Kafka
            SETTINGS kafka_broker_list = 'kafka1:19092',
                     kafka_topic_list = 'mv',
                     kafka_group_name = 'mv',
                     kafka_format = 'JSONEachRow',
                     kafka_row_delimiter = '\\n';
        CREATE TABLE test.view (key UInt64, value UInt64)
            ENGINE = MergeTree()
            ORDER BY key;
        CREATE MATERIALIZED VIEW test.consumer TO test.view AS
            SELECT * FROM test.kafka;
    ''')

    messages = []
    for i in range(50):
        messages.append(json.dumps({'key': i, 'value': i}))
    kafka_produce('mv', messages)

    for i in range(50):
        result = instance.query('SELECT * FROM test.view')
        if kafka_check_result(result):
            break
        time.sleep(0.5)
    kafka_check_result(result, True)

    instance.query('''
        DROP TABLE test.consumer;
        DROP TABLE test.view;
    ''')

@pytest.mark.skip(reason="Hungs")
def test_kafka_flush_on_big_message(kafka_cluster):
    # Create batchs of messages of size ~100Kb
    kafka_messages = 1000
    batch_messages = 1000
    messages = [json.dumps({'key': i, 'value': 'x' * 100}) * batch_messages for i in range(kafka_messages)]
    kafka_produce('flush', messages)

    instance.query('''
        DROP TABLE IF EXISTS test.view;
        DROP TABLE IF EXISTS test.consumer;
        CREATE TABLE test.kafka (key UInt64, value String)
            ENGINE = Kafka
            SETTINGS kafka_broker_list = 'kafka1:19092',
                     kafka_topic_list = 'flush',
                     kafka_group_name = 'flush',
                     kafka_format = 'JSONEachRow',
                     kafka_max_block_size = 10;
        CREATE TABLE test.view (key UInt64, value String)
            ENGINE = MergeTree
            ORDER BY key;
        CREATE MATERIALIZED VIEW test.consumer TO test.view AS
            SELECT * FROM test.kafka;
    ''')

    client = KafkaAdminClient(bootstrap_servers="localhost:9092")
    received = False
    while not received:
        try:
            offsets = client.list_consumer_group_offsets('flush')
            for topic, offset in offsets.items():
                if topic.topic == 'flush' and offset.offset == kafka_messages:
                    received = True
                    break
        except kafka.errors.GroupCoordinatorNotAvailableError:
            continue

    for i in range(50):
        result = instance.query('SELECT count() FROM test.view')
        if int(result) == kafka_messages*batch_messages:
            break
        time.sleep(0.5)

    assert int(result) == kafka_messages*batch_messages, 'ClickHouse lost some messages: {}'.format(result)


def test_kafka_virtual_columns(kafka_cluster):
    instance.query('''
        CREATE TABLE test.kafka (key UInt64, value UInt64)
            ENGINE = Kafka
            SETTINGS kafka_broker_list = 'kafka1:19092',
                     kafka_topic_list = 'virt1',
                     kafka_group_name = 'virt1',
                     kafka_format = 'JSONEachRow';
        ''')

    messages = ''
    for i in range(25):
        messages += json.dumps({'key': i, 'value': i}) + '\n'
    kafka_produce('virt1', [messages])

    messages = ''
    for i in range(25, 50):
        messages += json.dumps({'key': i, 'value': i}) + '\n'
    kafka_produce('virt1', [messages])

    result = ''
    for i in range(50):
        result += instance.query('SELECT _key, key, _topic, value, _offset FROM test.kafka')
        if kafka_check_result(result, False, 'test_kafka_virtual1.reference'):
            break
        time.sleep(0.5)
    kafka_check_result(result, True, 'test_kafka_virtual1.reference')


def test_kafka_virtual_columns_with_materialized_view(kafka_cluster):
    instance.query('''
        DROP TABLE IF EXISTS test.view;
        DROP TABLE IF EXISTS test.consumer;
        CREATE TABLE test.kafka (key UInt64, value UInt64)
            ENGINE = Kafka
            SETTINGS kafka_broker_list = 'kafka1:19092',
                     kafka_topic_list = 'virt2',
                     kafka_group_name = 'virt2',
                     kafka_format = 'JSONEachRow',
                     kafka_row_delimiter = '\\n';
        CREATE TABLE test.view (key UInt64, value UInt64, kafka_key String, topic String, offset UInt64)
            ENGINE = MergeTree()
            ORDER BY key;
        CREATE MATERIALIZED VIEW test.consumer TO test.view AS
            SELECT *, _key as kafka_key, _topic as topic, _offset as offset FROM test.kafka;
    ''')

    messages = []
    for i in range(50):
        messages.append(json.dumps({'key': i, 'value': i}))
    kafka_produce('virt2', messages)

    for i in range(50):
        result = instance.query('SELECT kafka_key, key, topic, value, offset FROM test.view')
        if kafka_check_result(result, False, 'test_kafka_virtual2.reference'):
            break
        time.sleep(0.5)
    kafka_check_result(result, True, 'test_kafka_virtual2.reference')

    instance.query('''
        DROP TABLE test.consumer;
        DROP TABLE test.view;
    ''')


if __name__ == '__main__':
    cluster.start()
    raw_input("Cluster created, press any key to destroy...")
    cluster.shutdown()<|MERGE_RESOLUTION|>--- conflicted
+++ resolved
@@ -175,11 +175,8 @@
         result += instance.query('SELECT * FROM test.kafka')
         if kafka_check_result(result):
             break
-<<<<<<< HEAD
         print result
-=======
-        time.sleep(0.5)
->>>>>>> ff97ceb8
+        time.sleep(0.5)
     kafka_check_result(result, True)
 
 
